action_groups:
  all:
    - metadata:
        extend_group:
          - ipam
          - dns
  dns:
    - dns_view
    - dns_view_info
    - dns_auth_zone
    - dns_auth_zone_info
    - dns_forward_zone
    - dns_forward_zone_info
<<<<<<< HEAD
    - dns_record
    - dns_record_info
=======
    - dns_delegation
    - dns_delegation_info
>>>>>>> 896fd448
  ipam:
    - ipam_ip_space
    - ipam_ip_space_info
    - ipam_subnet
    - ipam_subnet_info
    - ipam_address_block
    - ipam_address_block_info

plugin_routing:
    modules:
        b1_ipam_ip_space:
            deprecation:
                removal_version: 3.0.0
                warning_text: Use infoblox.bloxone.ipam_ip_space instead.
        b1_ipam_ip_space_gather:
            deprecation:
                removal_version: 3.0.0
                warning_text: Use infoblox.bloxone.ipam_ip_space_info instead.

        b1_ipam_subnet:
          deprecation:
            removal_version: 3.0.0
            warning_text: Use infoblox.bloxone.ipam_subnet instead.
        b1_ipam_subnet_gather:
          deprecation:
            removal_version: 3.0.0
            warning_text: Use infoblox.bloxone.ipam_subnet_info instead.

        b1_dns_view:
          deprecation:
            removal_version: 3.0.0
            warning_text: Use infoblox.bloxone.dns_view instead.
        b1_dns_view_gather:
          deprecation:
            removal_version: 3.0.0
            warning_text: Use infoblox.bloxone.dns_view_info instead.

        b1_ipam_address_block:
          deprecation:
            removal_version: 3.0.0
            warning_text: Use infoblox.bloxone.ipam_address_block instead.
        b1_ipam_address_block_gather:
          deprecation:
            removal_version: 3.0.0
            warning_text: Use infoblox.bloxone.ipam_address_block_info instead.

        b1_dns_auth_zone:
          deprecation:
            removal_version: 3.0.0
            warning_text: Use infoblox.bloxone.dns_auth_zone instead.
        b1_dns_zone_gather:
          deprecation:
            removal_version: 3.0.0
            warning_text: Use infoblox.bloxone.dns_auth_zone_info instead.<|MERGE_RESOLUTION|>--- conflicted
+++ resolved
@@ -11,13 +11,11 @@
     - dns_auth_zone_info
     - dns_forward_zone
     - dns_forward_zone_info
-<<<<<<< HEAD
     - dns_record
     - dns_record_info
-=======
     - dns_delegation
     - dns_delegation_info
->>>>>>> 896fd448
+
   ipam:
     - ipam_ip_space
     - ipam_ip_space_info
