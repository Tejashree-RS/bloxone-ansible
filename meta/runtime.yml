action_groups:
  all:
    - metadata:
        extend_group:
          - ipam
          - dns
          - infra
  dns:
    - dns_view
    - dns_view_info
    - dns_auth_zone
    - dns_auth_zone_info
    - dns_forward_zone
    - dns_forward_zone_info
    - dns_auth_nsg
    - dns_auth_nsg_info
    - dns_delegation
    - dns_delegation_info
<<<<<<< HEAD
    - dns_record
    - dns_record_info
=======
>>>>>>> c7fccd10

  ipam:
    - ipam_ip_space
    - ipam_ip_space_info
    - ipam_subnet
    - ipam_subnet_info
    - ipam_address_block
    - ipam_address_block_info
    - ipam_host
    - ipam_host_info

  infra:
    - infra_join_token
    - infra_join_token_info

plugin_routing:
    modules:
        b1_ipam_ip_space:
            deprecation:
                removal_version: 3.0.0
                warning_text: Use infoblox.bloxone.ipam_ip_space instead.
        b1_ipam_ip_space_gather:
            deprecation:
                removal_version: 3.0.0
                warning_text: Use infoblox.bloxone.ipam_ip_space_info instead.

        b1_ipam_subnet:
          deprecation:
            removal_version: 3.0.0
            warning_text: Use infoblox.bloxone.ipam_subnet instead.
        b1_ipam_subnet_gather:
          deprecation:
            removal_version: 3.0.0
            warning_text: Use infoblox.bloxone.ipam_subnet_info instead.

        b1_dns_view:
          deprecation:
            removal_version: 3.0.0
            warning_text: Use infoblox.bloxone.dns_view instead.
        b1_dns_view_gather:
          deprecation:
            removal_version: 3.0.0
            warning_text: Use infoblox.bloxone.dns_view_info instead.

        b1_ipam_address_block:
          deprecation:
            removal_version: 3.0.0
            warning_text: Use infoblox.bloxone.ipam_address_block instead.
        b1_ipam_address_block_gather:
          deprecation:
            removal_version: 3.0.0
            warning_text: Use infoblox.bloxone.ipam_address_block_info instead.

        b1_dns_auth_zone:
          deprecation:
            removal_version: 3.0.0
            warning_text: Use infoblox.bloxone.dns_auth_zone instead.
        b1_dns_zone_gather:
          deprecation:
            removal_version: 3.0.0
            warning_text: Use infoblox.bloxone.dns_auth_zone_info instead.

        b1_ipam_host:
          deprecation:
            removal_version: 3.0.0
            warning_text: Use infoblox.bloxone.ipam_host instead.
        b1_ipam_host_gather:
          deprecation:
            removal_version: 3.0.0
            warning_text: Use infoblox.bloxone.ipam_host_info instead.<|MERGE_RESOLUTION|>--- conflicted
+++ resolved
@@ -16,11 +16,8 @@
     - dns_auth_nsg_info
     - dns_delegation
     - dns_delegation_info
-<<<<<<< HEAD
     - dns_record
     - dns_record_info
-=======
->>>>>>> c7fccd10
 
   ipam:
     - ipam_ip_space
